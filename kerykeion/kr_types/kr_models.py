--- conflicted
+++ resolved
@@ -199,7 +199,6 @@
     subjects: list[AstrologicalSubjectModel]
 
 
-<<<<<<< HEAD
 class CompositeSubjectModel(SubscriptableBaseModel):
     # Data
     name: str
@@ -266,8 +265,8 @@
 
     lunar_phase: LunarPhaseModel
     """Lunar phase model"""
-=======
+
+
 class ActiveAspect(TypedDict):
     name: AspectName
-    orb: int
->>>>>>> 19650eca
+    orb: int