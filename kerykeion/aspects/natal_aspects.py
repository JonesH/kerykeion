# -*- coding: utf-8 -*-
"""
    This is part of Kerykeion (C) 2023 Giacomo Battaglia
"""

from pathlib import Path
from kerykeion import AstrologicalSubject
import logging
from typing import Union
from kerykeion.settings.kerykeion_settings import get_settings
from dataclasses import dataclass
from functools import cached_property
from kerykeion.aspects.aspects_utils import planet_id_decoder, get_aspect_from_two_points, get_active_points_list


AXES_LIST = [
    "First_House",
    "Tenth_House",
    "Seventh_House",
    "Fourth_House",
]


@dataclass
class NatalAspects:
    """
    Generates an object with all the aspects of a birthcart.
    """

    user: AstrologicalSubject
    new_settings_file: Union[Path, None] = None

    def __post_init__(self):
        self.settings = get_settings(self.new_settings_file)

        self.celestial_points = self.settings["celestial_points"]
        self.aspects_settings = self.settings["aspects"]
        self.axes_orbit_settings = self.settings["general_settings"]["axes_orbit"]

    @cached_property
    def all_aspects(self):
        """
        Return all the aspects of the points in the natal chart in a dictionary,
        first all the individual aspects of each planet, second the aspects
        without repetitions.
        """

        active_points_list = get_active_points_list(self.user, self.settings)

        self.all_aspects_list = []

        for first in range(len(active_points_list)):
            # Generates the aspects list without repetitions
            for second in range(first + 1, len(active_points_list)):
                verdict, name, orbit, aspect_degrees, color, aid, diff = get_aspect_from_two_points(
                    self.aspects_settings, active_points_list[first]["abs_pos"], active_points_list[second]["abs_pos"]
                )

                if verdict == True:
                    d_asp = {
                        "p1_name": active_points_list[first]["name"],
                        "p1_abs_pos": active_points_list[first]["abs_pos"],
                        "p2_name": active_points_list[second]["name"],
                        "p2_abs_pos": active_points_list[second]["abs_pos"],
                        "aspect": name,
                        "orbit": orbit,
                        "aspect_degrees": aspect_degrees,
                        "color": color,
                        "aid": aid,
                        "diff": diff,
                        "p1": planet_id_decoder(self.celestial_points, active_points_list[first]["name"]),
                        "p2": planet_id_decoder(
                            self.celestial_points,
                            active_points_list[second]["name"],
                        ),
                    }

                    self.all_aspects_list.append(d_asp)

        return self.all_aspects_list

    @cached_property
    def relevant_aspects(self):
        """
        Filters the aspects list with the desired points, in this case
        the most important are hardcoded.
        Set the list with set_points and creating a list with the names
        or the numbers of the houses.
        """

<<<<<<< HEAD
        logger.debug("Relevant aspects not already calculated, calculating now...")
=======
        if self._relevant_aspects is not None:
            logging.debug("Relevant aspects already calculated, returning cached value")
            return self._relevant_aspects

        logging.debug("Relevant aspects not already calculated, calculating now...")
>>>>>>> af37c4e9
        self.all_aspects

        aspects_filtered = []
        for a in self.all_aspects_list:
            if self.aspects_settings[a["aid"]]["is_active"] == True:
                aspects_filtered.append(a)

        axes_list = AXES_LIST
        counter = 0

        aspects_list_subtract = []
        for a in aspects_filtered:
            counter += 1
            name_p1 = str(a["p1_name"])
            name_p2 = str(a["p2_name"])

            if name_p1 in axes_list:
                if abs(a["orbit"]) >= self.axes_orbit_settings:
                    aspects_list_subtract.append(a)

            elif name_p2 in axes_list:
                if abs(a["orbit"]) >= self.axes_orbit_settings:
                    aspects_list_subtract.append(a)

        self.aspects = [item for item in aspects_filtered if item not in aspects_list_subtract]

        return self.aspects


if __name__ == "__main__":
    from kerykeion.utilities import setup_logging
    setup_logging(level="debug")

    johnny = AstrologicalSubject("Johnny Depp", 1963, 6, 9, 0, 0, "Owensboro", "US")

    # All aspects
    aspects = NatalAspects(johnny)
    print(aspects.all_aspects)

    print("\n")

    # Relevant aspects
    aspects = NatalAspects(johnny)
    print(aspects.relevant_aspects)<|MERGE_RESOLUTION|>--- conflicted
+++ resolved
@@ -88,15 +88,7 @@
         or the numbers of the houses.
         """
 
-<<<<<<< HEAD
-        logger.debug("Relevant aspects not already calculated, calculating now...")
-=======
-        if self._relevant_aspects is not None:
-            logging.debug("Relevant aspects already calculated, returning cached value")
-            return self._relevant_aspects
-
         logging.debug("Relevant aspects not already calculated, calculating now...")
->>>>>>> af37c4e9
         self.all_aspects
 
         aspects_filtered = []
