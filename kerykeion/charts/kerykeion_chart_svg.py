# -*- coding: utf-8 -*-
"""
    This is part of Kerykeion (C) 2025 Giacomo Battaglia
"""


import logging
import swisseph as swe
from typing import get_args

from kerykeion.settings.kerykeion_settings import get_settings
from kerykeion.aspects.synastry_aspects import SynastryAspects
from kerykeion.aspects.natal_aspects import NatalAspects
from kerykeion.astrological_subject import AstrologicalSubject
from kerykeion.kr_types import KerykeionException, ChartType, KerykeionPointModel, Sign
from kerykeion.kr_types import ChartTemplateDictionary
from kerykeion.kr_types.kr_models import AstrologicalSubjectModel, CompositeChartDataModel
from kerykeion.kr_types.settings_models import KerykeionSettingsCelestialPointModel, KerykeionSettingsModel
from kerykeion.kr_types.kr_literals import KerykeionChartTheme, KerykeionChartLanguage, AxialCusps, Planet
from kerykeion.charts.charts_utils import (
    draw_zodiac_slice,
    convert_latitude_coordinate_to_string,
    convert_longitude_coordinate_to_string,
    draw_aspect_line,
    draw_transit_ring_degree_steps,
    draw_degree_ring,
    draw_transit_ring,
    draw_first_circle,
    draw_second_circle,
    draw_third_circle,
    draw_aspect_grid,
    draw_houses_cusps_and_text_number,
    draw_transit_aspect_list,
    draw_transit_aspect_grid,
    calculate_moon_phase_chart_params,
    draw_house_grid,
    draw_planet_grid,
)
from kerykeion.charts.draw_planets import draw_planets # type: ignore
from kerykeion.utilities import get_houses_list
from kerykeion.settings.config_constants import DEFAULT_ACTIVE_POINTS
from pathlib import Path
from scour.scour import scourString
from string import Template
from typing import Union, List, Literal
from datetime import datetime

class KerykeionChartSVG:
    """
    Creates the instance that can generate the chart with the
    function makeSVG().

    Parameters:
        - first_obj: First kerykeion object
        - chart_type: Natal, ExternalNatal, Transit, Synastry (Default: Type="Natal").
        - second_obj: Second kerykeion object (Not required if type is Natal)
        - new_output_directory: Set the output directory (default: home directory).
        - new_settings_file: Set the settings file (default: kr.config.json).
            In the settings file you can set the language, colors, planets, aspects, etc.
        - theme: Set the theme for the chart (default: classic). If None the <style> tag will be empty.
            That's useful if you want to use your own CSS file customizing the value of the default theme variables.
        - double_chart_aspect_grid_type: Set the type of the aspect grid for the double chart (transit or synastry). (Default: list.)
        - chart_language: Set the language for the chart (default: EN).
        - active_points: Set the active points for the chart (default: DEFAULT_ACTIVE_POINTS). Example:
            ["Sun", "Moon", "Mercury", "Venus", "Mars", "Jupiter", "Saturn", "Uranus", "Neptune", "Pluto", "True_Node", "True_South_Node", "Ascendant", "Medium_Coeli", "Descendant", "Imum_Coeli"]
    """

    # Constants
    _BASIC_CHART_VIEWBOX = "0 0 820 550.0"
    _WIDE_CHART_VIEWBOX = "0 0 1200 546.0"
    _TRANSIT_CHART_WITH_TABLE_VIWBOX = "0 0 960 546.0"

    _DEFAULT_HEIGHT = 550
    _DEFAULT_FULL_WIDTH = 1200
    _DEFAULT_NATAL_WIDTH = 820
    _DEFAULT_FULL_WIDTH_WITH_TABLE = 960
    _PLANET_IN_ZODIAC_EXTRA_POINTS = 10

    # Set at init
    first_obj: Union[AstrologicalSubject, AstrologicalSubjectModel]
    second_obj: Union[AstrologicalSubject, AstrologicalSubjectModel, None]
    chart_type: ChartType
    new_output_directory: Union[Path, None]
    new_settings_file: Union[Path, None, KerykeionSettingsModel, dict]
    output_directory: Path

    # Internal properties
    fire: float
    earth: float
    air: float
    water: float
    first_circle_radius: float
    second_circle_radius: float
    third_circle_radius: float
    width: Union[float, int]
    language_settings: dict
    chart_colors_settings: dict
    planets_settings: dict
    aspects_settings: dict
    user: Union[AstrologicalSubject, AstrologicalSubjectModel, CompositeChartDataModel]
    available_planets_setting: List[KerykeionSettingsCelestialPointModel]
    height: float
    location: str
    geolat: float
    geolon: float
    template: str

    def __init__(
        self,
        first_obj: Union[AstrologicalSubject, AstrologicalSubjectModel, CompositeChartDataModel],
        chart_type: ChartType = "Natal",
        second_obj: Union[AstrologicalSubject, AstrologicalSubjectModel, None] = None,
        new_output_directory: Union[str, None] = None,
        new_settings_file: Union[Path, None, KerykeionSettingsModel, dict] = None,
        theme: Union[KerykeionChartTheme, None] = "classic",
        double_chart_aspect_grid_type: Literal["list", "table"] = "list",
        chart_language: KerykeionChartLanguage = "EN",
        active_points: List[Union[Planet, AxialCusps]] = DEFAULT_ACTIVE_POINTS,
    ):
        # Directories:
        home_directory = Path.home()
        self.new_settings_file = new_settings_file
        self.chart_language = chart_language

        if new_output_directory:
            self.output_directory = Path(new_output_directory)
        else:
            self.output_directory = home_directory

        self.parse_json_settings(new_settings_file)
        self.chart_type = chart_type

        # Kerykeion instance
        self.user = first_obj

        self.available_planets_setting = []
        for body in self.planets_settings:
            if body["name"] not in active_points:
                continue
            else:
                body["is_active"] = True

            self.available_planets_setting.append(body)

        # Available bodies
        available_celestial_points_names = []
        for body in self.available_planets_setting:
            available_celestial_points_names.append(body["name"].lower())

        self.available_kerykeion_celestial_points: list[KerykeionPointModel] = []
        for body in available_celestial_points_names:
            self.available_kerykeion_celestial_points.append(self.user.get(body))

        # Makes the sign number list.
<<<<<<< HEAD
        if self.chart_type == "Natal" or self.chart_type == "ExternalNatal" or self.chart_type == "Composite":
            natal_aspects_instance = NatalAspects(self.user, new_settings_file=self.new_settings_file)
=======
        if self.chart_type == "Natal" or self.chart_type == "ExternalNatal":
            natal_aspects_instance = NatalAspects(self.user, new_settings_file=self.new_settings_file, active_points=active_points)
>>>>>>> 388e1183
            self.aspects_list = natal_aspects_instance.relevant_aspects

        elif self.chart_type == "Transit" or self.chart_type == "Synastry":
            if not second_obj:
                raise KerykeionException("Second object is required for Transit or Synastry charts.")

            # Kerykeion instance
            self.t_user = second_obj

            # Aspects
            self.aspects_list = SynastryAspects(self.user, self.t_user, new_settings_file=self.new_settings_file, active_points=active_points).relevant_aspects

            self.t_available_kerykeion_celestial_points = []
            for body in available_celestial_points_names:
                self.t_available_kerykeion_celestial_points.append(self.t_user.get(body))

        elif self.chart_type == "Composite":
            if not isinstance(first_obj, CompositeChartDataModel):
                raise KerykeionException("First object must be a CompositeChartDataModel instance.")

            self.aspects_list = self.user.aspects # type: ignore

        # Double chart aspect grid type
        self.double_chart_aspect_grid_type = double_chart_aspect_grid_type

        # screen size
        self.height = self._DEFAULT_HEIGHT
        if self.chart_type == "Synastry" or self.chart_type == "Transit":
            self.width = self._DEFAULT_FULL_WIDTH
        elif self.double_chart_aspect_grid_type == "table" and self.chart_type == "Transit":
            self.width = self._DEFAULT_FULL_WIDTH_WITH_TABLE
        else:
            self.width = self._DEFAULT_NATAL_WIDTH

        if self.chart_type in ["Natal", "ExternalNatal", "Synastry"]:
            self.location = self.user.city
            self.geolat = self.user.lat
            self.geolon =  self.user.lng

        elif self.chart_type == "Composite":
            self.location = ""
            self.geolat = (self.user.first_subject.lat + self.user.second_subject.lat) / 2
            self.geolon = (self.user.first_subject.lng + self.user.second_subject.lng) / 2

        elif self.chart_type in ["Transit"]:
            self.location = self.t_user.city
            self.geolat = self.t_user.lat
            self.geolon = self.t_user.lng
            self.t_name = self.language_settings["transit_name"]

        # Default radius for the chart
        self.main_radius = 240

        # Set circle radii based on chart type
        if self.chart_type == "ExternalNatal":
            self.first_circle_radius, self.second_circle_radius, self.third_circle_radius = 56, 92, 112
        else:
            self.first_circle_radius, self.second_circle_radius, self.third_circle_radius = 0, 36, 120

        # Initialize element points
        self.fire = 0.0
        self.earth = 0.0
        self.air = 0.0
        self.water = 0.0

        # Calculate element points from planets
        self._calculate_elements_points_from_planets()

        # Set up theme
        if theme not in get_args(KerykeionChartTheme) and theme is not None:
            raise KerykeionException(f"Theme {theme} is not available. Set None for default theme.")

        self.set_up_theme(theme)

    def set_up_theme(self, theme: Union[KerykeionChartTheme, None] = None) -> None:
        """
        Set the theme for the chart.
        """
        if theme is None:
            self.color_style_tag = ""
            return

        theme_dir = Path(__file__).parent / "themes"

        with open(theme_dir / f"{theme}.css", "r") as f:
            self.color_style_tag = f.read()

    def set_output_directory(self, dir_path: Path) -> None:
        """
        Sets the output direcotry and returns it's path.
        """
        self.output_directory = dir_path
        logging.info(f"Output direcotry set to: {self.output_directory}")

    def parse_json_settings(self, settings_file_or_dict: Union[Path, dict, KerykeionSettingsModel, None]) -> None:
        """
        Parse the settings file.
        """
        settings = get_settings(settings_file_or_dict)

        self.language_settings = settings["language_settings"][self.chart_language]
        self.chart_colors_settings = settings["chart_colors"]
        self.planets_settings = settings["celestial_points"]
        self.aspects_settings = settings["aspects"]

    def _draw_zodiac_circle_slices(self, r):
        """
        Generate the SVG string representing the zodiac circle
        with the 12 slices for each zodiac sign.

        Args:
            r (float): The radius of the zodiac slices.

        Returns:
            str: The SVG string representing the zodiac circle.
        """
        sings = get_args(Sign)
        output = ""
        for i, sing in enumerate(sings):
            output += draw_zodiac_slice(
                c1=self.first_circle_radius,
                chart_type=self.chart_type,
                seventh_house_degree_ut=self.user.seventh_house.abs_pos,
                num=i,
                r=r,
                style=f'fill:{self.chart_colors_settings[f"zodiac_bg_{i}"]}; fill-opacity: 0.5;',
                type=sing,
            )

        return output

    def _calculate_elements_points_from_planets(self):
        """
        Calculate chart element points from a planet.
        TODO: Refactor this method.
        Should be completely rewritten. Maybe even part of the AstrologicalSubject class.
        The points should include just the standard way of calculating the elements points.
        """

        ZODIAC = (
            {"name": "Ari", "element": "fire"},
            {"name": "Tau", "element": "earth"},
            {"name": "Gem", "element": "air"},
            {"name": "Can", "element": "water"},
            {"name": "Leo", "element": "fire"},
            {"name": "Vir", "element": "earth"},
            {"name": "Lib", "element": "air"},
            {"name": "Sco", "element": "water"},
            {"name": "Sag", "element": "fire"},
            {"name": "Cap", "element": "earth"},
            {"name": "Aqu", "element": "air"},
            {"name": "Pis", "element": "water"},
        )

        # Available bodies
        available_celestial_points_names = []
        for body in self.available_planets_setting:
            available_celestial_points_names.append(body["name"].lower())

        # Make list of the points sign
        points_sign = []
        for planet in available_celestial_points_names:
            points_sign.append(self.user.get(planet).sign_num)

        for i in range(len(self.available_planets_setting)):
            # element: get extra points if planet is in own zodiac sign.
            related_zodiac_signs = self.available_planets_setting[i]["related_zodiac_signs"]
            cz = points_sign[i]
            extra_points = 0
            if related_zodiac_signs != []:
                for e in range(len(related_zodiac_signs)):
                    if int(related_zodiac_signs[e]) == int(cz):
                        extra_points = self._PLANET_IN_ZODIAC_EXTRA_POINTS

            ele = ZODIAC[points_sign[i]]["element"]
            if ele == "fire":
                self.fire = self.fire + self.available_planets_setting[i]["element_points"] + extra_points

            elif ele == "earth":
                self.earth = self.earth + self.available_planets_setting[i]["element_points"] + extra_points

            elif ele == "air":
                self.air = self.air + self.available_planets_setting[i]["element_points"] + extra_points

            elif ele == "water":
                self.water = self.water + self.available_planets_setting[i]["element_points"] + extra_points

    def _draw_all_aspects_lines(self, r, ar):
        out = ""
        for aspect in self.aspects_list:
            out += draw_aspect_line(
                r=r,
                ar=ar,
                aspect=aspect,
                color=self.aspects_settings[aspect["aid"]]["color"],
                seventh_house_degree_ut=self.user.seventh_house.abs_pos
            )

        return out

    def _draw_all_transit_aspects_lines(self, r, ar):
        out = ""
        for aspect in self.aspects_list:
            out += draw_aspect_line(
                r=r,
                ar=ar,
                aspect=aspect,
                color=self.aspects_settings[aspect["aid"]]["color"],
                seventh_house_degree_ut=self.user.seventh_house.abs_pos
            )
        return out

    def _create_template_dictionary(self) -> ChartTemplateDictionary:
        """
        Create a dictionary containing the template data for generating an astrological chart.

        Returns:
            ChartTemplateDictionary: A dictionary with template data for the chart.
        """
        # Initialize template dictionary
        template_dict: dict = {}

        # Set the color style tag
        template_dict["color_style_tag"] = self.color_style_tag

        # Set chart dimensions
        template_dict["chart_height"] = self.height
        template_dict["chart_width"] = self.width

        # Set viewbox based on chart type
        if self.chart_type in ["Natal", "ExternalNatal", "Composite"]:
            template_dict['viewbox'] = self._BASIC_CHART_VIEWBOX
        elif self.double_chart_aspect_grid_type == "table" and self.chart_type == "Transit":
            template_dict['viewbox'] = self._TRANSIT_CHART_WITH_TABLE_VIWBOX
        else:
            template_dict['viewbox'] = self._WIDE_CHART_VIEWBOX

        # Generate rings and circles based on chart type
        if self.chart_type in ["Transit", "Synastry"]:
            template_dict["transitRing"] = draw_transit_ring(self.main_radius, self.chart_colors_settings["paper_1"], self.chart_colors_settings["zodiac_transit_ring_3"])
            template_dict["degreeRing"] = draw_transit_ring_degree_steps(self.main_radius, self.user.seventh_house.abs_pos)
            template_dict["first_circle"] = draw_first_circle(self.main_radius, self.chart_colors_settings["zodiac_transit_ring_2"], self.chart_type)
            template_dict["second_circle"] = draw_second_circle(self.main_radius, self.chart_colors_settings['zodiac_transit_ring_1'], self.chart_colors_settings['paper_1'], self.chart_type)
            template_dict['third_circle'] = draw_third_circle(self.main_radius, self.chart_colors_settings['zodiac_transit_ring_0'], self.chart_colors_settings['paper_1'], self.chart_type, self.third_circle_radius)

            if self.double_chart_aspect_grid_type == "list":
                template_dict["makeAspectGrid"] = draw_transit_aspect_list(self.language_settings["aspects"], self.aspects_list, self.planets_settings, self.aspects_settings)
            else:
                template_dict["makeAspectGrid"] = draw_transit_aspect_grid(self.chart_colors_settings['paper_0'], self.available_planets_setting, self.aspects_list, 550, 450)

            template_dict["makeAspects"] = self._draw_all_transit_aspects_lines(self.main_radius, self.main_radius - 160)
        else:
            template_dict["transitRing"] = ""
            template_dict["degreeRing"] = draw_degree_ring(self.main_radius, self.first_circle_radius, self.user.seventh_house.abs_pos, self.chart_colors_settings["paper_0"])
            template_dict['first_circle'] = draw_first_circle(self.main_radius, self.chart_colors_settings["zodiac_radix_ring_2"], self.chart_type, self.first_circle_radius)
            template_dict["second_circle"] = draw_second_circle(self.main_radius, self.chart_colors_settings["zodiac_radix_ring_1"], self.chart_colors_settings["paper_1"], self.chart_type, self.second_circle_radius)
            template_dict['third_circle'] = draw_third_circle(self.main_radius, self.chart_colors_settings["zodiac_radix_ring_0"], self.chart_colors_settings["paper_1"], self.chart_type, self.third_circle_radius)
            template_dict["makeAspectGrid"] = draw_aspect_grid(self.chart_colors_settings['paper_0'], self.available_planets_setting, self.aspects_list)

            template_dict["makeAspects"] = self._draw_all_aspects_lines(self.main_radius, self.main_radius - self.third_circle_radius)

        # Set chart title
        if self.chart_type == "Synastry":
            template_dict["stringTitle"] = f"{self.user.name} {self.language_settings['and_word']} {self.t_user.name}"
        elif self.chart_type == "Transit":
            template_dict["stringTitle"] = f"{self.language_settings['transits']} {self.t_user.day}/{self.t_user.month}/{self.t_user.year}"
        elif self.chart_type in ["Natal", "ExternalNatal"]:
            template_dict["stringTitle"] = self.user.name
        elif self.chart_type == "Composite":
            template_dict["stringTitle"] = f"{self.user.first_subject.name} {self.language_settings['and_word']} {self.user.second_subject.name}"
        if self.user.zodiac_type == 'Tropic':
            zodiac_info = "Tropical Zodiac"

        else:
            mode_const = "SIDM_" + self.user.sidereal_mode # type: ignore
            mode_name = swe.get_ayanamsa_name(getattr(swe, mode_const))
            zodiac_info = f"Ayanamsa: {mode_name}"

        template_dict["bottom_left_0"] = f"{self.user.houses_system_name} Houses"
        template_dict["bottom_left_1"] = zodiac_info

        if self.chart_type in ["Natal", "ExternalNatal", "Synastry"]:
            template_dict["bottom_left_2"] = f'{self.language_settings.get("lunar_phase", "Lunar Phase")} {self.language_settings.get("day", "Day").lower()}: {self.user.lunar_phase.get("moon_phase", "")}'
            template_dict["bottom_left_3"] = f'{self.language_settings.get("lunar_phase", "Lunar Phase")}: {self.user.lunar_phase.moon_phase_name}'
            template_dict["bottom_left_4"] = f'{self.user.perspective_type}'
        elif self.chart_type == "Transit":
            template_dict["bottom_left_2"] = f'{self.language_settings.get("lunar_phase", "Lunar Phase")}: {self.language_settings.get("day", "Day")} {self.t_user.lunar_phase.get("moon_phase", "")}'
            template_dict["bottom_left_3"] = f'{self.language_settings.get("lunar_phase", "Lunar Phase")}: {self.t_user.lunar_phase.moon_phase_name}'
            template_dict["bottom_left_4"] = f'{self.t_user.perspective_type}'
        elif self.chart_type == "Composite":
            template_dict["bottom_left_2"] = f'{self.user.first_subject.perspective_type}'
            template_dict["bottom_left_3"] = ""
            template_dict["bottom_left_4"] = ""

        # Draw moon phase
        moon_phase_dict = calculate_moon_phase_chart_params(
            self.user.lunar_phase["degrees_between_s_m"],
            self.geolat
        )

        template_dict["lunar_phase_rotate"] = moon_phase_dict["lunar_phase_rotate"]
        template_dict["lunar_phase_circle_center_x"] = moon_phase_dict["circle_center_x"]
        template_dict["lunar_phase_circle_radius"] = moon_phase_dict["circle_radius"]

        # Set location string
        if len(self.location) > 35:
            split_location = self.location.split(",")
            if len(split_location) > 1:
                template_dict["top_left_1"] = split_location[0] + ", " + split_location[-1]
                if len(template_dict["top_left_1"]) > 35:
                    template_dict["top_left_1"] = template_dict["top_left_1"][:35] + "..."
            else:
                template_dict["top_left_1"] = self.location[:35] + "..."
        else:
            template_dict["top_left_1"] = self.location

        # Set chart name
        if self.chart_type in ["Synastry", "Transit"]:
            template_dict["top_left_0"] = f"{self.user.name}:"
        elif self.chart_type in ["Natal", "ExternalNatal"]:
            template_dict["top_left_0"] = f'{self.language_settings["info"]}:'
        elif self.chart_type == "Composite":
            template_dict["top_left_0"] = ""

        # Set additional information for Synastry chart type
        if self.chart_type == "Synastry":
            template_dict["top_left_3"] = f"{self.t_user.name}: "
            template_dict["top_left_4"] = self.t_user.city
            template_dict["top_left_5"] = f"{self.t_user.year}-{self.t_user.month}-{self.t_user.day} {self.t_user.hour:02d}:{self.t_user.minute:02d}"
        elif self.chart_type == "Composite":
            template_dict["top_left_3"] = ""
            template_dict["top_left_4"] = ""
            template_dict["top_left_5"] = ""
        else:
            latitude_string = convert_latitude_coordinate_to_string(self.geolat, self.language_settings['north'], self.language_settings['south'])
            longitude_string = convert_longitude_coordinate_to_string(self.geolon, self.language_settings['east'], self.language_settings['west'])
            template_dict["top_left_3"] = f"{self.language_settings['latitude']}: {latitude_string}"
            template_dict["top_left_4"] = f"{self.language_settings['longitude']}: {longitude_string}"
            template_dict["top_left_5"] = f"{self.language_settings['type']}: {self.chart_type}"


        # Set paper colors
        template_dict["paper_color_0"] = self.chart_colors_settings["paper_0"]
        template_dict["paper_color_1"] = self.chart_colors_settings["paper_1"]

        # Set planet colors
        for planet in self.planets_settings:
            planet_id = planet["id"]
            template_dict[f"planets_color_{planet_id}"] = planet["color"] # type: ignore

        # Set zodiac colors
        for i in range(12):
            template_dict[f"zodiac_color_{i}"] = self.chart_colors_settings[f"zodiac_icon_{i}"] # type: ignore

        # Set orb colors
        for aspect in self.aspects_settings:
            template_dict[f"orb_color_{aspect['degree']}"] = aspect['color'] # type: ignore

        # Drawing functions
        template_dict["makeZodiac"] = self._draw_zodiac_circle_slices(self.main_radius)

        first_subject_houses_list = get_houses_list(self.user)

        # Draw houses grid and cusps
        if self.chart_type in ["Transit", "Synastry"]:
            second_subject_houses_list = get_houses_list(self.t_user)

            template_dict["makeHousesGrid"] = draw_house_grid(
                main_subject_houses_list=first_subject_houses_list,
                secondary_subject_houses_list=second_subject_houses_list,
                chart_type=self.chart_type,
                text_color=self.chart_colors_settings["paper_0"],
                house_cusp_generale_name_label=self.language_settings["cusp"]
            )

            template_dict["makeHouses"] = draw_houses_cusps_and_text_number(
                r=self.main_radius,
                first_subject_houses_list=first_subject_houses_list,
                standard_house_cusp_color=self.chart_colors_settings["houses_radix_line"],
                first_house_color=self.planets_settings[12]["color"],
                tenth_house_color=self.planets_settings[13]["color"],
                seventh_house_color=self.planets_settings[14]["color"],
                fourth_house_color=self.planets_settings[15]["color"],
                c1=self.first_circle_radius,
                c3=self.third_circle_radius,
                chart_type=self.chart_type,
                second_subject_houses_list=second_subject_houses_list,
                transit_house_cusp_color=self.chart_colors_settings["houses_transit_line"],
            )

        else:
            template_dict["makeHousesGrid"] = draw_house_grid(
                main_subject_houses_list=first_subject_houses_list,
                chart_type=self.chart_type,
                text_color=self.chart_colors_settings["paper_0"],
                house_cusp_generale_name_label=self.language_settings["cusp"]
            )

            template_dict["makeHouses"] = draw_houses_cusps_and_text_number(
                r=self.main_radius,
                first_subject_houses_list=first_subject_houses_list,
                standard_house_cusp_color=self.chart_colors_settings["houses_radix_line"],
                first_house_color=self.planets_settings[12]["color"],
                tenth_house_color=self.planets_settings[13]["color"],
                seventh_house_color=self.planets_settings[14]["color"],
                fourth_house_color=self.planets_settings[15]["color"],
                c1=self.first_circle_radius,
                c3=self.third_circle_radius,
                chart_type=self.chart_type,
            )

        # Draw planets
        if self.chart_type in ["Transit", "Synastry"]:
            template_dict["makePlanets"] = draw_planets(
                available_kerykeion_celestial_points=self.available_kerykeion_celestial_points,
                available_planets_setting=self.available_planets_setting,
                second_subject_available_kerykeion_celestial_points=self.t_available_kerykeion_celestial_points,
                radius=self.main_radius,
                main_subject_first_house_degree_ut=self.user.first_house.abs_pos,
                main_subject_seventh_house_degree_ut=self.user.seventh_house.abs_pos,
                chart_type=self.chart_type,
                third_circle_radius=self.third_circle_radius,
            )
        else:
            template_dict["makePlanets"] = draw_planets(
                available_planets_setting=self.available_planets_setting,
                chart_type=self.chart_type,
                radius=self.main_radius,
                available_kerykeion_celestial_points=self.available_kerykeion_celestial_points,
                third_circle_radius=self.third_circle_radius,
                main_subject_first_house_degree_ut=self.user.first_house.abs_pos,
                main_subject_seventh_house_degree_ut=self.user.seventh_house.abs_pos
            )

        # Draw elements percentages
        total = self.fire + self.water + self.earth + self.air

        fire_percentage = int(round(100 * self.fire / total))
        earth_percentage = int(round(100 * self.earth / total))
        air_percentage = int(round(100 * self.air / total))
        water_percentage = int(round(100 * self.water / total))

        template_dict["fire_string"] = f"{self.language_settings['fire']} {fire_percentage}%"
        template_dict["earth_string"] = f"{self.language_settings['earth']} {earth_percentage}%"
        template_dict["air_string"] = f"{self.language_settings['air']} {air_percentage}%"
        template_dict["water_string"] = f"{self.language_settings['water']} {water_percentage}%"

        # Draw planet grid
        if self.chart_type in ["Transit", "Synastry"]:
            if self.chart_type == "Transit":
                second_subject_table_name = self.language_settings["transit_name"]
            else:
                second_subject_table_name = self.t_user.name

            template_dict["makePlanetGrid"] = draw_planet_grid(
                planets_and_houses_grid_title=self.language_settings["planets_and_house"],
                subject_name=self.user.name,
                available_kerykeion_celestial_points=self.available_kerykeion_celestial_points,
                chart_type=self.chart_type,
                text_color=self.chart_colors_settings["paper_0"],
                celestial_point_language=self.language_settings["celestial_points"],
                second_subject_name=second_subject_table_name,
                second_subject_available_kerykeion_celestial_points=self.t_available_kerykeion_celestial_points,
            )
        else:
            if self.chart_type == "Composite":
                subject_name = f"{self.user.first_subject.name} {self.language_settings['and_word']} {self.user.second_subject.name}"
            else:
                subject_name = self.user.name

            template_dict["makePlanetGrid"] = draw_planet_grid(
                planets_and_houses_grid_title=self.language_settings["planets_and_house"],
                subject_name=subject_name,
                available_kerykeion_celestial_points=self.available_kerykeion_celestial_points,
                chart_type=self.chart_type,
                text_color=self.chart_colors_settings["paper_0"],
                celestial_point_language=self.language_settings["celestial_points"],
            )

        # Set date time string
        if self.chart_type in ["Composite"]:
            template_dict["top_left_2"] = ""
        else:
            dt = datetime.fromisoformat(self.user.iso_formatted_local_datetime)
            custom_format = dt.strftime('%Y-%m-%d %H:%M [%z]')
            custom_format = custom_format[:-3] + ':' + custom_format[-3:]
            template_dict["top_left_2"] = f"{custom_format}"

        return ChartTemplateDictionary(**template_dict)

    def makeTemplate(self, minify: bool = False) -> str:
        """Creates the template for the SVG file"""
        td = self._create_template_dictionary()

        DATA_DIR = Path(__file__).parent
        xml_svg = DATA_DIR / "templates" / "chart.xml"

        # read template
        with open(xml_svg, "r", encoding="utf-8", errors="ignore") as f:
            template = Template(f.read()).substitute(td)

        # return filename

        logging.debug(f"Template dictionary keys: {td.keys()}")

        self._create_template_dictionary()

        if minify:
            template = scourString(template).replace('"', "'").replace("\n", "").replace("\t","").replace("    ", "").replace("  ", "")

        else:
            template = template.replace('"', "'")

        return template

    def makeSVG(self, minify: bool = False):
        """Prints out the SVG file in the specified folder"""

        if not hasattr(self, "template"):
            self.template = self.makeTemplate(minify)

        chartname = self.output_directory / f"{self.user.name} - {self.chart_type} Chart.svg"

        with open(chartname, "w", encoding="utf-8", errors="ignore") as output_file:
            output_file.write(self.template)

        print(f"SVG Generated Correctly in: {chartname}")
    def makeWheelOnlyTemplate(self, minify: bool = False):
        """Creates the template for the SVG file with only the wheel"""

        with open(Path(__file__).parent / "templates" / "wheel_only.xml", "r", encoding="utf-8", errors="ignore") as f:
            template = f.read()

        template_dict = self._create_template_dictionary()
        template = Template(template).substitute(template_dict)

        if minify:
            template = scourString(template).replace('"', "'").replace("\n", "").replace("\t","").replace("    ", "").replace("  ", "")

        else:
            template = template.replace('"', "'")

        return template

    def makeWheelOnlySVG(self, minify: bool = False):
        """Prints out the SVG file in the specified folder with only the wheel"""

        template = self.makeWheelOnlyTemplate(minify)
        chartname = self.output_directory / f"{self.user.name} - {self.chart_type} Chart - Wheel Only.svg"

        with open(chartname, "w", encoding="utf-8", errors="ignore") as output_file:
            output_file.write(template)

        print(f"SVG Generated Correctly in: {chartname}")
    def makeAspectGridOnlyTemplate(self, minify: bool = False):
        """Creates the template for the SVG file with only the aspect grid"""

        with open(Path(__file__).parent / "templates" / "aspect_grid_only.xml", "r", encoding="utf-8", errors="ignore") as f:
            template = f.read()

        template_dict = self._create_template_dictionary()

        if self.chart_type in ["Transit", "Synastry"]:
            aspects_grid = draw_transit_aspect_grid(self.chart_colors_settings['paper_0'], self.available_planets_setting, self.aspects_list)
        else:
            aspects_grid = draw_aspect_grid(self.chart_colors_settings['paper_0'], self.available_planets_setting, self.aspects_list, x_start=50, y_start=250)

        template = Template(template).substitute({**template_dict, "makeAspectGrid": aspects_grid})

        if minify:
            template = scourString(template).replace('"', "'").replace("\n", "").replace("\t","").replace("    ", "").replace("  ", "")

        else:
            template = template.replace('"', "'")

        return template

    def makeAspectGridOnlySVG(self, minify: bool = False):
        """Prints out the SVG file in the specified folder with only the aspect grid"""

        template = self.makeAspectGridOnlyTemplate(minify)
        chartname = self.output_directory / f"{self.user.name} - {self.chart_type} Chart - Aspect Grid Only.svg"

        with open(chartname, "w", encoding="utf-8", errors="ignore") as output_file:
            output_file.write(template)

        print(f"SVG Generated Correctly in: {chartname}")

if __name__ == "__main__":
    from kerykeion.utilities import setup_logging
    setup_logging(level="debug")

    first = AstrologicalSubject("John Lennon", 1940, 10, 9, 18, 30, "Liverpool", "GB")
    second = AstrologicalSubject("Paul McCartney", 1942, 6, 18, 15, 30, "Liverpool", "GB")

    # Internal Natal Chart
    internal_natal_chart = KerykeionChartSVG(first)
    internal_natal_chart.makeSVG()

    # External Natal Chart
    external_natal_chart = KerykeionChartSVG(first, "ExternalNatal", second)
    external_natal_chart.makeSVG()

    # Synastry Chart
    synastry_chart = KerykeionChartSVG(first, "Synastry", second)
    synastry_chart.makeSVG()

    # Transits Chart
    transits_chart = KerykeionChartSVG(first, "Transit", second)
    transits_chart.makeSVG()

    # Sidereal Birth Chart (Lahiri)
    sidereal_subject = AstrologicalSubject("John Lennon Lahiri", 1940, 10, 9, 18, 30, "Liverpool", "GB", zodiac_type="Sidereal", sidereal_mode="LAHIRI")
    sidereal_chart = KerykeionChartSVG(sidereal_subject)
    sidereal_chart.makeSVG()

    # Sidereal Birth Chart (Fagan-Bradley)
    sidereal_subject = AstrologicalSubject("John Lennon Fagan-Bradley", 1940, 10, 9, 18, 30, "Liverpool", "GB", zodiac_type="Sidereal", sidereal_mode="FAGAN_BRADLEY")
    sidereal_chart = KerykeionChartSVG(sidereal_subject)
    sidereal_chart.makeSVG()

    # Sidereal Birth Chart (DeLuce)
    sidereal_subject = AstrologicalSubject("John Lennon DeLuce", 1940, 10, 9, 18, 30, "Liverpool", "GB", zodiac_type="Sidereal", sidereal_mode="DELUCE")
    sidereal_chart = KerykeionChartSVG(sidereal_subject)
    sidereal_chart.makeSVG()

    # Sidereal Birth Chart (J2000)
    sidereal_subject = AstrologicalSubject("John Lennon J2000", 1940, 10, 9, 18, 30, "Liverpool", "GB", zodiac_type="Sidereal", sidereal_mode="J2000")
    sidereal_chart = KerykeionChartSVG(sidereal_subject)
    sidereal_chart.makeSVG()

    # House System Morinus
    morinus_house_subject = AstrologicalSubject("John Lennon - House System Morinus", 1940, 10, 9, 18, 30, "Liverpool", "GB", houses_system_identifier="M")
    morinus_house_chart = KerykeionChartSVG(morinus_house_subject)
    morinus_house_chart.makeSVG()

    ## To check all the available house systems uncomment the following code:
    # from kerykeion.kr_types import HousesSystemIdentifier
    # from typing import get_args
    # for i in get_args(HousesSystemIdentifier):
    #     alternatives_house_subject = AstrologicalSubject(f"John Lennon - House System {i}", 1940, 10, 9, 18, 30, "Liverpool", "GB", houses_system=i)
    #     alternatives_house_chart = KerykeionChartSVG(alternatives_house_subject)
    #     alternatives_house_chart.makeSVG()

    # With True Geocentric Perspective
    true_geocentric_subject = AstrologicalSubject("John Lennon - True Geocentric", 1940, 10, 9, 18, 30, "Liverpool", "GB", perspective_type="True Geocentric")
    true_geocentric_chart = KerykeionChartSVG(true_geocentric_subject)
    true_geocentric_chart.makeSVG()

    # With Heliocentric Perspective
    heliocentric_subject = AstrologicalSubject("John Lennon - Heliocentric", 1940, 10, 9, 18, 30, "Liverpool", "GB", perspective_type="Heliocentric")
    heliocentric_chart = KerykeionChartSVG(heliocentric_subject)
    heliocentric_chart.makeSVG()

    # With Topocentric Perspective
    topocentric_subject = AstrologicalSubject("John Lennon - Topocentric", 1940, 10, 9, 18, 30, "Liverpool", "GB", perspective_type="Topocentric")
    topocentric_chart = KerykeionChartSVG(topocentric_subject)
    topocentric_chart.makeSVG()

    # Minified SVG
    minified_subject = AstrologicalSubject("John Lennon - Minified", 1940, 10, 9, 18, 30, "Liverpool", "GB")
    minified_chart = KerykeionChartSVG(minified_subject)
    minified_chart.makeSVG(minify=True)

    # Dark Theme Natal Chart
    dark_theme_subject = AstrologicalSubject("John Lennon - Dark Theme", 1940, 10, 9, 18, 30, "Liverpool", "GB")
    dark_theme_natal_chart = KerykeionChartSVG(dark_theme_subject, theme="dark")
    dark_theme_natal_chart.makeSVG()

    # Dark High Contrast Theme Natal Chart
    dark_high_contrast_theme_subject = AstrologicalSubject("John Lennon - Dark High Contrast Theme", 1940, 10, 9, 18, 30, "Liverpool", "GB")
    dark_high_contrast_theme_natal_chart = KerykeionChartSVG(dark_high_contrast_theme_subject, theme="dark-high-contrast")
    dark_high_contrast_theme_natal_chart.makeSVG()

    # Light Theme Natal Chart
    light_theme_subject = AstrologicalSubject("John Lennon - Light Theme", 1940, 10, 9, 18, 30, "Liverpool", "GB")
    light_theme_natal_chart = KerykeionChartSVG(light_theme_subject, theme="light")
    light_theme_natal_chart.makeSVG()

    # Dark Theme External Natal Chart
    dark_theme_external_subject = AstrologicalSubject("John Lennon - Dark Theme External", 1940, 10, 9, 18, 30, "Liverpool", "GB")
    dark_theme_external_chart = KerykeionChartSVG(dark_theme_external_subject, "ExternalNatal", second, theme="dark")
    dark_theme_external_chart.makeSVG()

    # Dark Theme Synastry Chart
    dark_theme_synastry_subject = AstrologicalSubject("John Lennon - DTS", 1940, 10, 9, 18, 30, "Liverpool", "GB")
    dark_theme_synastry_chart = KerykeionChartSVG(dark_theme_synastry_subject, "Synastry", second, theme="dark")
    dark_theme_synastry_chart.makeSVG()

    # Wheel Natal Only Chart
    wheel_only_subject = AstrologicalSubject("John Lennon - Wheel Only", 1940, 10, 9, 18, 30, "Liverpool", "GB")
    wheel_only_chart = KerykeionChartSVG(wheel_only_subject)
    wheel_only_chart.makeWheelOnlySVG()

    # Wheel External Natal Only Chart
    wheel_external_subject = AstrologicalSubject("John Lennon - Wheel External Only", 1940, 10, 9, 18, 30, "Liverpool", "GB")
    wheel_external_chart = KerykeionChartSVG(wheel_external_subject, "ExternalNatal", second)
    wheel_external_chart.makeWheelOnlySVG()

    # Wheel Synastry Only Chart
    wheel_synastry_subject = AstrologicalSubject("John Lennon - Wheel Synastry Only", 1940, 10, 9, 18, 30, "Liverpool", "GB")
    wheel_synastry_chart = KerykeionChartSVG(wheel_synastry_subject, "Synastry", second)
    wheel_synastry_chart.makeWheelOnlySVG()

    # Wheel Transit Only Chart
    wheel_transit_subject = AstrologicalSubject("John Lennon - Wheel Transit Only", 1940, 10, 9, 18, 30, "Liverpool", "GB")
    wheel_transit_chart = KerykeionChartSVG(wheel_transit_subject, "Transit", second)
    wheel_transit_chart.makeWheelOnlySVG()

    # Wheel Sidereal Birth Chart (Lahiri) Dark Theme
    sidereal_dark_subject = AstrologicalSubject("John Lennon Lahiri - Dark Theme", 1940, 10, 9, 18, 30, "Liverpool", "GB", zodiac_type="Sidereal", sidereal_mode="LAHIRI")
    sidereal_dark_chart = KerykeionChartSVG(sidereal_dark_subject, theme="dark")
    sidereal_dark_chart.makeWheelOnlySVG()

    # Wheel Sidereal Birth Chart (Fagan-Bradley) Light Theme
    sidereal_light_subject = AstrologicalSubject("John Lennon Fagan-Bradley - Light Theme", 1940, 10, 9, 18, 30, "Liverpool", "GB", zodiac_type="Sidereal", sidereal_mode="FAGAN_BRADLEY")
    sidereal_light_chart = KerykeionChartSVG(sidereal_light_subject, theme="light")
    sidereal_light_chart.makeWheelOnlySVG()

    # Aspect Grid Only Natal Chart
    aspect_grid_only_subject = AstrologicalSubject("John Lennon - Aspect Grid Only", 1940, 10, 9, 18, 30, "Liverpool", "GB")
    aspect_grid_only_chart = KerykeionChartSVG(aspect_grid_only_subject)
    aspect_grid_only_chart.makeAspectGridOnlySVG()

    # Aspect Grid Only Dark Theme Natal Chart
    aspect_grid_dark_subject = AstrologicalSubject("John Lennon - Aspect Grid Dark Theme", 1940, 10, 9, 18, 30, "Liverpool", "GB")
    aspect_grid_dark_chart = KerykeionChartSVG(aspect_grid_dark_subject, theme="dark")
    aspect_grid_dark_chart.makeAspectGridOnlySVG()

    # Aspect Grid Only Light Theme Natal Chart
    aspect_grid_light_subject = AstrologicalSubject("John Lennon - Aspect Grid Light Theme", 1940, 10, 9, 18, 30, "Liverpool", "GB")
    aspect_grid_light_chart = KerykeionChartSVG(aspect_grid_light_subject, theme="light")
    aspect_grid_light_chart.makeAspectGridOnlySVG()

    # Synastry Chart Aspect Grid Only
    aspect_grid_synastry_subject = AstrologicalSubject("John Lennon - Aspect Grid Synastry", 1940, 10, 9, 18, 30, "Liverpool", "GB")
    aspect_grid_synastry_chart = KerykeionChartSVG(aspect_grid_synastry_subject, "Synastry", second)
    aspect_grid_synastry_chart.makeAspectGridOnlySVG()

    # Transit Chart Aspect Grid Only
    aspect_grid_transit_subject = AstrologicalSubject("John Lennon - Aspect Grid Transit", 1940, 10, 9, 18, 30, "Liverpool", "GB")
    aspect_grid_transit_chart = KerykeionChartSVG(aspect_grid_transit_subject, "Transit", second)
    aspect_grid_transit_chart.makeAspectGridOnlySVG()

    # Synastry Chart Aspect Grid Only Dark Theme
    aspect_grid_dark_synastry_subject = AstrologicalSubject("John Lennon - Aspect Grid Dark Synastry", 1940, 10, 9, 18, 30, "Liverpool", "GB")
    aspect_grid_dark_synastry_chart = KerykeionChartSVG(aspect_grid_dark_synastry_subject, "Synastry", second, theme="dark")
    aspect_grid_dark_synastry_chart.makeAspectGridOnlySVG()

    # Synastry Chart With draw_transit_aspect_list table
    synastry_chart_with_table_list_subject = AstrologicalSubject("John Lennon - SCTWL", 1940, 10, 9, 18, 30, "Liverpool", "GB")
    synastry_chart_with_table_list = KerykeionChartSVG(synastry_chart_with_table_list_subject, "Synastry", second, double_chart_aspect_grid_type="list", theme="dark")
    synastry_chart_with_table_list.makeSVG()

    # Transit Chart With draw_transit_aspect_grid table
    transit_chart_with_table_grid_subject = AstrologicalSubject("John Lennon - TCWTG", 1940, 10, 9, 18, 30, "Liverpool", "GB")
    transit_chart_with_table_grid = KerykeionChartSVG(transit_chart_with_table_grid_subject, "Transit", second, double_chart_aspect_grid_type="table", theme="dark")
    transit_chart_with_table_grid.makeSVG()

    # Chines Language Chart
    chinese_subject = AstrologicalSubject("Hua Chenyu", 1990, 2, 7, 12, 0, "Hunan", "CN")
    chinese_chart = KerykeionChartSVG(chinese_subject, chart_language="CN")
    chinese_chart.makeSVG()

    # French Language Chart
    french_subject = AstrologicalSubject("Jeanne Moreau", 1928, 1, 23, 10, 0, "Paris", "FR")
    french_chart = KerykeionChartSVG(french_subject, chart_language="FR")
    french_chart.makeSVG()

    # Spanish Language Chart
    spanish_subject = AstrologicalSubject("Antonio Banderas", 1960, 8, 10, 12, 0, "Malaga", "ES")
    spanish_chart = KerykeionChartSVG(spanish_subject, chart_language="ES")
    spanish_chart.makeSVG()

    # Portuguese Language Chart
    portuguese_subject = AstrologicalSubject("Cristiano Ronaldo", 1985, 2, 5, 5, 25, "Funchal", "PT")
    portuguese_chart = KerykeionChartSVG(portuguese_subject, chart_language="PT")
    portuguese_chart.makeSVG()

    # Italian Language Chart
    italian_subject = AstrologicalSubject("Sophia Loren", 1934, 9, 20, 2, 0, "Rome", "IT")
    italian_chart = KerykeionChartSVG(italian_subject, chart_language="IT")
    italian_chart.makeSVG()

    # Russian Language Chart
    russian_subject = AstrologicalSubject("Mikhail Bulgakov", 1891, 5, 15, 12, 0, "Kiev", "UA")
    russian_chart = KerykeionChartSVG(russian_subject, chart_language="RU")
    russian_chart.makeSVG()

    # Turkish Language Chart
    turkish_subject = AstrologicalSubject("Mehmet Oz", 1960, 6, 11, 12, 0, "Istanbul", "TR")
    turkish_chart = KerykeionChartSVG(turkish_subject, chart_language="TR")
    turkish_chart.makeSVG()

    # German Language Chart
    german_subject = AstrologicalSubject("Albert Einstein", 1879, 3, 14, 11, 30, "Ulm", "DE")
    german_chart = KerykeionChartSVG(german_subject, chart_language="DE")
    german_chart.makeSVG()

    # Hindi Language Chart
    hindi_subject = AstrologicalSubject("Amitabh Bachchan", 1942, 10, 11, 4, 0, "Allahabad", "IN")
    hindi_chart = KerykeionChartSVG(hindi_subject, chart_language="HI")
    hindi_chart.makeSVG()

    # Kanye West Natal Chart
    kanye_west_subject = AstrologicalSubject("Kanye", 1977, 6, 8, 8, 45, "Atlanta", "US")
    kanye_west_chart = KerykeionChartSVG(kanye_west_subject)
    kanye_west_chart.makeSVG()<|MERGE_RESOLUTION|>--- conflicted
+++ resolved
@@ -152,13 +152,8 @@
             self.available_kerykeion_celestial_points.append(self.user.get(body))
 
         # Makes the sign number list.
-<<<<<<< HEAD
-        if self.chart_type == "Natal" or self.chart_type == "ExternalNatal" or self.chart_type == "Composite":
-            natal_aspects_instance = NatalAspects(self.user, new_settings_file=self.new_settings_file)
-=======
         if self.chart_type == "Natal" or self.chart_type == "ExternalNatal":
             natal_aspects_instance = NatalAspects(self.user, new_settings_file=self.new_settings_file, active_points=active_points)
->>>>>>> 388e1183
             self.aspects_list = natal_aspects_instance.relevant_aspects
 
         elif self.chart_type == "Transit" or self.chart_type == "Synastry":
